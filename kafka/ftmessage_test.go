--- conflicted
+++ resolved
@@ -7,12 +7,8 @@
 )
 
 var (
-<<<<<<< HEAD
 	testFTMessage        = "FTMSG/1.0\r\ntest: test2\n\nTest Message"
-=======
-	testFTMessage        = "FTMSG/1.0\ntest: test2\n\nTest Message"
 	testComplexFTMessage        = "FTMSG/1.0\nContent-Type: application/vnd.ft-upp-article+json; version=1.0; charset=utf-8\r\n\r\nTest Message"
->>>>>>> a4e15d64
 	testFTMessageHeaders = map[string]string{"test": "test2"}
 	testFTMessageBody    = "Test Message"
 	testComplexFTMessageHeaders = map[string]string{"Content-Type": "application/vnd.ft-upp-article+json; version=1.0; charset=utf-8"}
